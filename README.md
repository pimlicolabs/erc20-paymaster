--- conflicted
+++ resolved
@@ -5,48 +5,17 @@
 This repository contains an ERC-4337 paymaster implementation allowing users to pay for gas fees with ERC-20 tokens, leveraging an oracle to fetch latest prices. The contract takes the max fee during the paymaster validation step, and refunds excess tokens if the actual gas cost is lower than the initially provided amount. It also allows updating price configuration and withdrawing tokens by the contract owner.
 
 ## Features
-<<<<<<< HEAD
 
 - Users paying with ERC-20 tokens for transaction fees
 - Using guarantors to front gas fees to allow for token approvals during execution
 - Compatible with EntryPoint v0.7
-- Refunding excess tokens based on actual user operation cost
+- Refunding excess tokens based on the actual user operation cost
 - Using oracles to fetch latest gas prices
-- Withdrawing accrued tokens by contract owner
-=======
-- ERC20 token payments for transaction fees
-- Refunding excess tokens based on actual gas cost
-- Updating price configuration
-- Withdrawing tokens by contract owner
-- Fetching latest token prices using an Oracle
-
-## Contract
-The PimlicoERC20Paymaster contract inherits from BasePaymaster.
-
-### Functions
-- constructor: Initializes the PimlicoERC20Paymaster contract with the given parameters.
-- updateConfig: Updates the price markup and price update threshold configurations.
-- withdrawToken: Allows the contract owner to withdraw a specified amount of tokens from the contract.
-- updatePrice: Updates the token price by fetching the latest price from the Oracle.
-- _validatePaymasterUserOp: Validates a paymaster user operation and calculates the required token amount for the transaction.
-- _postOp: Performs post-operation tasks, such as updating the token price and refunding excess tokens.
-
-### Events
-- ConfigUpdated: Emitted when the price markup and price update threshold configurations are updated.
->>>>>>> 44f7ff3e
+- Withdrawing accrued tokens by the contract owner
 
 ## Usage
 
-<<<<<<< HEAD
 This paymaster has four modes. It allows the user to be simply made to pay themselves, but also allows the selection of a guarnator who can front the ERC-20 token fees during validation, allowing the user to approve tokens to the paymaster or fetch / claim tokens if they do not already have any. For each mode, it is possible to set a ERC-20 token spend limit to protect against sudden price fluctuations or oracle manipulation.  
-=======
-## SDK
-You can use permissionless.js to interact with an ERC20 Paymaster. Follow [this link](https://docs.pimlico.io/permissionless/tutorial/tutorial-3) to check out tutorial on how to submit user operation using with an ERC-20 Paymaster.
-
-Check out [these docs](https://docs.pimlico.io/permissionless/how-to/paymasters/use-custom-paymaster) if you're going to use a custom paymaster implementation.
-
-## Development setup
->>>>>>> 44f7ff3e
 
 Mode 1:
 - The user (sender) pays for gas fees with the ERC-20 token.
