// SPDX-License-Identifier: GPL-3.0
pragma solidity ^0.8.0;

import "src/ERC20Paymaster.sol";
import "./utils/TestERC20.sol";
import "./utils/TestOracle.sol";
import "./utils/TestCounter.sol";
import "./utils/BytesLib.sol";

import "@account-abstraction/contracts/core/EntryPoint.sol";
import "@account-abstraction/contracts/core/EntryPointSimulations.sol";
import "@account-abstraction/contracts/interfaces/PackedUserOperation.sol";
import "@account-abstraction/contracts/samples/SimpleAccountFactory.sol";
import "forge-std/Test.sol";
import "forge-std/console.sol";
import "@openzeppelin/contracts/utils/cryptography/ECDSA.sol";
import "@openzeppelin/contracts/utils/cryptography/MessageHashUtils.sol";

using ECDSA for bytes32;

contract ERC20Paymaster18Test is Test {
    EntryPoint entryPoint;
    EntryPointSimulations entryPointSimulations;
    SimpleAccountFactory accountFactory;
    ERC20Paymaster paymaster;
    TestERC20 token;
    TestOracle tokenOracle;
    TestOracle nativeAssetOracle;
    TestCounter counter;

    address payable beneficiary;
    address paymasterOperator;
    address user;
    uint256 userKey;
    address guarantor;
    uint256 guarantorKey;
    SimpleAccount account;

    function setUp() external {
        beneficiary = payable(makeAddr("beneficiary"));
        paymasterOperator = makeAddr("paymasterOperator");
        (user, userKey) = makeAddrAndKey("user");
        (guarantor, guarantorKey) = makeAddrAndKey("guarantor");
        entryPoint = new EntryPoint();
        entryPointSimulations = new EntryPointSimulations();
        token = new TestERC20(18);
        tokenOracle = new TestOracle();
        tokenOracle.setPrice(1_00000000);
        nativeAssetOracle = new TestOracle();
        nativeAssetOracle.setPrice(2000_00000000);
        accountFactory = new SimpleAccountFactory(entryPoint);
        paymaster = new ERC20Paymaster(
<<<<<<< HEAD
            token, entryPoint, tokenOracle, nativeAssetOracle, 2 * 24 * 60 * 60, paymasterOperator, 120e4, 100e4
=======
            token, entryPoint, tokenOracle, nativeAssetOracle, paymasterOperator, 120e4, 100e4, 30000, 50000
>>>>>>> 81c100f0
        );
        account = accountFactory.createAccount(user, 0);
        counter = new TestCounter();
        vm.deal(paymasterOperator, 1000e18);
        vm.startPrank(paymasterOperator);
        entryPoint.depositTo{value: 100e18}(address(paymaster));
        paymaster.addStake{value: 100e18}(1);
        vm.stopPrank();
        vm.warp(1680509051);
    }

    function testDeploy() external {
        ERC20Paymaster testArtifact = new ERC20Paymaster(
<<<<<<< HEAD
            token, entryPoint, tokenOracle, nativeAssetOracle, 2 * 24 * 60 * 60, paymasterOperator, 120e4, 100e4
=======
            token, entryPoint, tokenOracle, nativeAssetOracle, paymasterOperator, 120e4, 100e4, 30000, 50000
>>>>>>> 81c100f0
        );
        assertEq(address(testArtifact.token()), address(token));
        assertEq(address(testArtifact.entryPoint()), address(entryPoint));
        assertEq(address(testArtifact.tokenOracle()), address(tokenOracle));
        assertEq(address(testArtifact.owner()), paymasterOperator);
    }

    function testOwnershipTransfer() external {
        vm.startPrank(paymasterOperator);
        assertEq(paymaster.owner(), paymasterOperator);
        paymaster.transferOwnership(beneficiary);
        assertEq(paymaster.owner(), beneficiary);
        vm.stopPrank();
    }

    function testUpdateMarkupSuccess(uint32 _priceMarkup) external {
        _priceMarkup = uint32(bound(_priceMarkup, 1e6, 12e5)); // 100% - 120%
        vm.startPrank(paymasterOperator);
        paymaster.updateMarkup(_priceMarkup);
        assertEq(paymaster.priceMarkup(), _priceMarkup);
        vm.stopPrank();
    }

    function testUpdateMarkupFailMarkupTooLow(uint32 _priceMarkup) external {
        _priceMarkup = uint32(bound(_priceMarkup, 0, 1e6 - 1)); // 100% - 120%
        vm.startPrank(paymasterOperator);
        vm.expectRevert(ERC20Paymaster.PriceMarkupTooLow.selector);
        paymaster.updateMarkup(_priceMarkup);
        vm.stopPrank();
    }

    function testUpdateMarkupFailMarkupTooHigh(uint32 _priceMarkup) external {
        _priceMarkup = uint32(bound(_priceMarkup, 12e5 + 1, type(uint32).max)); // 100% - 120%
        vm.startPrank(paymasterOperator);
        vm.expectRevert(ERC20Paymaster.PriceMarkupTooHigh.selector);
        paymaster.updateMarkup(_priceMarkup);
        vm.stopPrank();
    }

    function testWithdrawToken(uint256 _amount) external {
        vm.assume(_amount < token.totalSupply());
        token.sudoMint(address(paymaster), _amount);
        vm.startPrank(paymasterOperator);
        paymaster.withdrawToken(beneficiary, _amount);
        assertEq(token.balanceOf(address(paymaster)), 0);
        assertEq(token.balanceOf(beneficiary), _amount);
        vm.stopPrank();
    }

    function testWithdrawTokenFailNotOwner(uint256 _amount) external {
        vm.assume(_amount < token.totalSupply());
        token.sudoMint(address(paymaster), _amount);
        vm.startPrank(beneficiary);
        vm.expectRevert(abi.encodeWithSignature("OwnableUnauthorizedAccount(address)", beneficiary));
        paymaster.withdrawToken(beneficiary, _amount);
        vm.stopPrank();
    }

    function testGetPrice(int192 _price) external {
        vm.assume(_price > 1e8);
        vm.assume(uint192(_price) < type(uint120).max);
        nativeAssetOracle.setPrice(_price);
        assertEq(uint256(paymaster.getPrice()), uint256(uint192(_price)) * 1e10);
    }

    function testGetPriceFailZeroPrice() external {
        nativeAssetOracle.setPrice(0);
        vm.expectRevert(ERC20Paymaster.OraclePriceNotPositive.selector);
        paymaster.getPrice();
    }

    function testGetPriceFailStalePrice() external {
        nativeAssetOracle.setUpdatedAtDelay(3 * 24 * 60 * 60);
        vm.expectRevert(ERC20Paymaster.OraclePriceStale.selector);
        paymaster.getPrice();
    }

    // sanity check for everything works without paymaster
    function testCall() external {
        vm.deal(address(account), 1e18);
        PackedUserOperation memory op =
            fillUserOp(account, userKey, address(counter), 0, abi.encodeWithSelector(TestCounter.count.selector));
        op.signature = signUserOp(op, userKey);
        PackedUserOperation[] memory ops = new PackedUserOperation[](1);
        ops[0] = op;
        entryPoint.handleOps(ops, beneficiary);
    }

    function getRequiredPrefund(PackedUserOperation memory op) internal pure returns (uint256 requiredPrefund) {
        uint256 verificationGasLimit = uint256(uint128(bytes16(op.accountGasLimits)));
        uint256 callGasLimit = uint256(uint128(uint256(op.accountGasLimits)));
        uint256 paymasterVerificationGasLimit = uint256(uint128(bytes16(BytesLib.slice(op.paymasterAndData, 20, 16))));
        uint256 postOpGasLimit = uint256(uint128(bytes16(BytesLib.slice(op.paymasterAndData, 36, 16))));
        uint256 preVerificationGas = op.preVerificationGas;
        uint256 maxFeePerGas = uint256(uint128(uint256(op.gasFees)));

        uint256 requiredGas =
            verificationGasLimit + callGasLimit + paymasterVerificationGasLimit + postOpGasLimit + preVerificationGas;
        requiredPrefund = requiredGas * maxFeePerGas;
    }

    function testERC20PaymasterMode0Success() external {
        vm.deal(address(account), 1e18);
        token.sudoMint(address(account), 1000e18); // 1000 usdc;
        token.sudoMint(address(paymaster), 1); // 1000 usdc;
        token.sudoApprove(address(account), address(paymaster), 1000e18);
        PackedUserOperation memory op =
            fillUserOp(account, userKey, address(counter), 0, abi.encodeWithSelector(TestCounter.count.selector));
        op.paymasterAndData = abi.encodePacked(address(paymaster), uint128(100000), uint128(100000));
        op.signature = signUserOp(op, userKey);
        submitUserOp(op);
    }

    function testERC20PaymasterMode1Success() external {
        vm.deal(address(account), 1e18);
        token.sudoMint(address(account), 1000e18); // 1000 usdc;
        token.sudoMint(address(paymaster), 1000e6); // 1000 usdc;
        token.sudoApprove(address(account), address(paymaster), 1000e18);
        PackedUserOperation memory op =
            fillUserOp(account, userKey, address(counter), 0, abi.encodeWithSelector(TestCounter.count.selector));

        op.paymasterAndData = abi.encodePacked(address(paymaster), uint128(100000), uint128(50000));
        uint256 maxFeePerGas = uint256(uint128(uint256(op.gasFees)));
        uint256 limit = (getRequiredPrefund(op) + (paymaster.refundPostOpCost() * maxFeePerGas))
            * paymaster.priceMarkup() * paymaster.getPrice() / (1e18 * paymaster.PRICE_DENOMINATOR());

        op.paymasterAndData = abi.encodePacked(address(paymaster), uint128(100000), uint128(50000), hex"01", limit);
        op.signature = signUserOp(op, userKey);
        submitUserOp(op);
    }

    function testERC20PaymasterMode1FailedTokenLimitExceeded() external {
        vm.deal(address(account), 1e18);
        token.sudoMint(address(account), 1000e18); // 1000 usdc;
        token.sudoMint(address(paymaster), 1000e6); // 1000 usdc;
        token.sudoApprove(address(account), address(paymaster), 1000e18);
        PackedUserOperation memory op =
            fillUserOp(account, userKey, address(counter), 0, abi.encodeWithSelector(TestCounter.count.selector));

        op.paymasterAndData = abi.encodePacked(address(paymaster), uint128(100000), uint128(50000));
        uint256 maxFeePerGas = uint256(uint128(uint256(op.gasFees)));
        uint256 limit = (getRequiredPrefund(op) + (paymaster.refundPostOpCost() * maxFeePerGas))
            * paymaster.priceMarkup() * paymaster.getPrice() / (1e18 * paymaster.PRICE_DENOMINATOR()) - 1;

        op.paymasterAndData = abi.encodePacked(address(paymaster), uint128(100000), uint128(50000), hex"01", limit);
        op.signature = signUserOp(op, userKey);
        vm.expectRevert(
            abi.encodeWithSelector(
                IEntryPoint.FailedOpWithRevert.selector,
                uint256(0),
                "AA33 reverted",
                abi.encodeWithSelector(ERC20Paymaster.TokenAmountTooHigh.selector)
            )
        );
        submitUserOp(op);
    }

    function testERC20PaymasterMode1FailedTokenLimitZero() external {
        vm.deal(address(account), 1e18);
        token.sudoMint(address(account), 1000e18); // 1000 usdc;
        token.sudoMint(address(paymaster), 1000e6); // 1000 usdc;
        token.sudoApprove(address(account), address(paymaster), 1000e18);
        PackedUserOperation memory op =
            fillUserOp(account, userKey, address(counter), 0, abi.encodeWithSelector(TestCounter.count.selector));

        op.paymasterAndData = abi.encodePacked(address(paymaster), uint128(100000), uint128(50000));
        uint256 limit = 0;

        op.paymasterAndData = abi.encodePacked(address(paymaster), uint128(100000), uint128(50000), hex"01", limit);
        op.signature = signUserOp(op, userKey);
        vm.expectRevert(
            abi.encodeWithSelector(
                IEntryPoint.FailedOpWithRevert.selector,
                uint256(0),
                "AA33 reverted",
                abi.encodeWithSelector(ERC20Paymaster.TokenLimitZero.selector)
            )
        );
        submitUserOp(op);
    }

    function testERC20PaymasterMode2Success() external {
        vm.deal(address(account), 1e18);
        token.sudoMint(address(account), 1000e18); // 1000 usdc;
        token.sudoMint(address(paymaster), 1000e6); // 1000 usdc;
        token.sudoMint(address(guarantor), 1000e18); // 1000 usdc;
        token.sudoApprove(address(guarantor), address(paymaster), 1000e18);
        PackedUserOperation memory op = fillUserOp(
            account, userKey, address(token), 0, abi.encodeWithSelector(ERC20.approve.selector, paymaster, 1000e18)
        );

        op.paymasterAndData = abi.encodePacked(address(paymaster), uint128(100000), uint128(50000));

        uint48 validUntil = 0;
        uint48 validAfter = 0;

        (uint8 v, bytes32 r, bytes32 s) = vm.sign(guarantorKey, paymaster.getHash(op, validUntil, validAfter, 0));
        bytes memory guarantorSig = abi.encodePacked(r, s, v);

        op.paymasterAndData = abi.encodePacked(
            address(paymaster),
            uint128(100000),
            uint128(50000),
            hex"02",
            guarantor,
            validUntil,
            validAfter,
            guarantorSig
        );
        op.signature = signUserOp(op, userKey);
        submitUserOp(op);

        assertEq(token.balanceOf(guarantor), 1000e18);
        assertLt(token.balanceOf(address(account)), 1000e18);
    }

    function testERC20PaymasterMode2FailedInvalidSignature() external {
        vm.deal(address(account), 1e18);
        token.sudoMint(address(account), 1000e18); // 1000 usdc;
        token.sudoMint(address(paymaster), 1000e6); // 1000 usdc;
        token.sudoMint(address(guarantor), 1000e18); // 1000 usdc;
        token.sudoApprove(address(guarantor), address(paymaster), 1000e18);
        PackedUserOperation memory op = fillUserOp(
            account, userKey, address(token), 0, abi.encodeWithSelector(ERC20.approve.selector, paymaster, 1000e18)
        );

        op.paymasterAndData = abi.encodePacked(address(paymaster), uint128(100000), uint128(50000));

        uint48 validUntil = 0;
        uint48 validAfter = 0;

        (, bytes32 r, bytes32 s) = vm.sign(guarantorKey, paymaster.getHash(op, validUntil, validAfter, 0));
        bytes memory guarantorSig = abi.encodePacked(r, s, uint8(69)); // invalid sig

        op.paymasterAndData = abi.encodePacked(
            address(paymaster),
            uint128(100000),
            uint128(50000),
            hex"02",
            guarantor,
            validUntil,
            validAfter,
            guarantorSig
        );
        op.signature = signUserOp(op, userKey);
        vm.expectRevert(abi.encodeWithSelector(IEntryPoint.FailedOp.selector, uint256(0), "AA34 signature error"));
        submitUserOp(op);
    }

    function testERC20PaymasterMode2SuccessGuarantorPays() external {
        vm.deal(address(account), 1e18);
        token.sudoMint(address(account), 1000e18); // 1000 usdc;
        token.sudoMint(address(paymaster), 1000e6); // 1000 usdc;
        token.sudoMint(address(guarantor), 1000e18); // 1000 usdc;
        token.sudoApprove(address(guarantor), address(paymaster), 1000e18);
        PackedUserOperation memory op =
            fillUserOp(account, userKey, address(counter), 0, abi.encodeWithSelector(TestCounter.count.selector));

        op.paymasterAndData = abi.encodePacked(address(paymaster), uint128(100000), uint128(50000));

        uint48 validUntil = 0;
        uint48 validAfter = 0;

        (uint8 v, bytes32 r, bytes32 s) = vm.sign(guarantorKey, paymaster.getHash(op, validUntil, validAfter, 0));
        bytes memory guarantorSig = abi.encodePacked(r, s, v);

        op.paymasterAndData = abi.encodePacked(
            address(paymaster),
            uint128(100000),
            uint128(50000),
            hex"02",
            guarantor,
            validUntil,
            validAfter,
            guarantorSig
        );
        op.signature = signUserOp(op, userKey);
        submitUserOp(op);

        assertLt(token.balanceOf(guarantor), 1000e18);
        assertEq(token.balanceOf(address(account)), 1000e18);
    }

    function testERC20PaymasterMode3Success() external {
        vm.deal(address(account), 1e18);
        token.sudoMint(address(account), 1000e18); // 1000 usdc;
        token.sudoMint(address(paymaster), 1000e6); // 1000 usdc;
        token.sudoMint(address(guarantor), 1000e18); // 1000 usdc;
        token.sudoApprove(address(guarantor), address(paymaster), 1000e18);
        PackedUserOperation memory op = fillUserOp(
            account, userKey, address(token), 0, abi.encodeWithSelector(ERC20.approve.selector, paymaster, 1000e18)
        );

        op.paymasterAndData = abi.encodePacked(address(paymaster), uint128(100000), uint128(50000));
        uint256 maxFeePerGas = uint256(uint128(uint256(op.gasFees)));
        uint256 limit = (getRequiredPrefund(op) + (paymaster.refundPostOpCostWithGuarantor() * maxFeePerGas))
            * paymaster.priceMarkup() * paymaster.getPrice() / (1e18 * paymaster.PRICE_DENOMINATOR());

        uint48 validUntil = 0;
        uint48 validAfter = 0;

        (uint8 v, bytes32 r, bytes32 s) = vm.sign(guarantorKey, paymaster.getHash(op, validUntil, validAfter, limit));
        bytes memory guarantorSig = abi.encodePacked(r, s, v);

        op.paymasterAndData = abi.encodePacked(
            address(paymaster),
            uint128(100000),
            uint128(50000),
            hex"03",
            limit,
            guarantor,
            validUntil,
            validAfter,
            guarantorSig
        );
        op.signature = signUserOp(op, userKey);
        submitUserOp(op);
    }

    function testERC20PaymasterMode3FailedTokenLimitExceeded() external {
        vm.deal(address(account), 1e18);
        token.sudoMint(address(account), 1000e18); // 1000 usdc;
        token.sudoMint(address(paymaster), 1000e6); // 1000 usdc;
        token.sudoMint(address(guarantor), 1000e18); // 1000 usdc;
        token.sudoApprove(address(guarantor), address(paymaster), 1000e18);
        PackedUserOperation memory op = fillUserOp(
            account, userKey, address(token), 0, abi.encodeWithSelector(ERC20.approve.selector, paymaster, 1000e18)
        );

        op.paymasterAndData = abi.encodePacked(address(paymaster), uint128(100000), uint128(50000));
        uint256 maxFeePerGas = uint256(uint128(uint256(op.gasFees)));
        uint256 limit = (getRequiredPrefund(op) + (paymaster.refundPostOpCost() * maxFeePerGas))
            * paymaster.priceMarkup() * paymaster.getPrice() / (1e18 * paymaster.PRICE_DENOMINATOR()) - 1;

        (uint8 v, bytes32 r, bytes32 s) = vm.sign(guarantorKey, paymaster.getHash(op, 0, 0, limit));
        bytes memory guarantorSig = abi.encodePacked(r, s, v);

        op.paymasterAndData = abi.encodePacked(
            address(paymaster), uint128(100000), uint128(50000), hex"03", limit, guarantor, guarantorSig
        );
        op.signature = signUserOp(op, userKey);
        vm.expectRevert(
            abi.encodeWithSelector(
                IEntryPoint.FailedOpWithRevert.selector,
                uint256(0),
                "AA33 reverted",
                abi.encodeWithSelector(ERC20Paymaster.TokenAmountTooHigh.selector)
            )
        );
        submitUserOp(op);
    }

    function testERC20PaymasterMode3FailedTokenLimitZero() external {
        vm.deal(address(account), 1e18);
        token.sudoMint(address(account), 1000e18); // 1000 usdc;
        token.sudoMint(address(paymaster), 1000e6); // 1000 usdc;
        token.sudoMint(address(guarantor), 1000e18); // 1000 usdc;
        token.sudoApprove(address(guarantor), address(paymaster), 1000e18);
        PackedUserOperation memory op = fillUserOp(
            account, userKey, address(token), 0, abi.encodeWithSelector(ERC20.approve.selector, paymaster, 1000e18)
        );

        op.paymasterAndData = abi.encodePacked(address(paymaster), uint128(100000), uint128(50000));
        uint256 limit = 0;

        (uint8 v, bytes32 r, bytes32 s) = vm.sign(guarantorKey, paymaster.getHash(op, 0, 0, limit));
        bytes memory guarantorSig = abi.encodePacked(r, s, v);

        op.paymasterAndData = abi.encodePacked(
            address(paymaster), uint128(100000), uint128(50000), hex"03", limit, guarantor, guarantorSig
        );
        op.signature = signUserOp(op, userKey);
        vm.expectRevert(
            abi.encodeWithSelector(
                IEntryPoint.FailedOpWithRevert.selector,
                uint256(0),
                "AA33 reverted",
                abi.encodeWithSelector(ERC20Paymaster.TokenLimitZero.selector)
            )
        );
        submitUserOp(op);
    }

    function testERC20PaymasterMode3FailedInvalidSignature() external {
        vm.deal(address(account), 1e18);
        token.sudoMint(address(account), 1000e18); // 1000 usdc;
        token.sudoMint(address(paymaster), 1000e6); // 1000 usdc;
        token.sudoMint(address(guarantor), 1000e18); // 1000 usdc;
        token.sudoApprove(address(guarantor), address(paymaster), 1000e18);
        PackedUserOperation memory op = fillUserOp(
            account, userKey, address(token), 0, abi.encodeWithSelector(ERC20.approve.selector, paymaster, 1000e18)
        );

        op.paymasterAndData = abi.encodePacked(address(paymaster), uint128(100000), uint128(50000));
        uint256 maxFeePerGas = uint256(uint128(uint256(op.gasFees)));
        uint256 limit = (getRequiredPrefund(op) + (paymaster.refundPostOpCostWithGuarantor() * maxFeePerGas))
            * paymaster.priceMarkup() * paymaster.getPrice() / (1e18 * paymaster.PRICE_DENOMINATOR());

        uint48 validUntil = uint48(0);
        uint48 validAfter = uint48(0);

        (, bytes32 r, bytes32 s) = vm.sign(guarantorKey, paymaster.getHash(op, validUntil, validAfter, limit));
        bytes memory guarantorSig = abi.encodePacked(r, s, uint8(69));

        op.paymasterAndData = abi.encodePacked(
            address(paymaster),
            uint128(100000),
            uint128(50000),
            hex"03",
            limit,
            guarantor,
            validUntil,
            validAfter,
            guarantorSig
        );
        op.signature = signUserOp(op, userKey);
        vm.expectRevert(abi.encodeWithSelector(IEntryPoint.FailedOp.selector, uint256(0), "AA34 signature error"));
        submitUserOp(op);
    }

    function testERC20PaymasterFailInvalidMode() external {
        vm.deal(address(account), 1e18);
        token.sudoMint(address(account), 1000e18); // 1000 usdc;
        token.sudoMint(address(paymaster), 1); // 1000 usdc;
        token.sudoApprove(address(account), address(paymaster), 1000e18);
        PackedUserOperation memory op =
            fillUserOp(account, userKey, address(counter), 0, abi.encodeWithSelector(TestCounter.count.selector));
        op.paymasterAndData =
            abi.encodePacked(address(paymaster), bytes16(uint128(50000)), bytes16(uint128(50000)), hex"04");
        op.signature = signUserOp(op, userKey);
        vm.expectRevert(
            abi.encodeWithSelector(
                IEntryPoint.FailedOpWithRevert.selector,
                uint256(0),
                "AA33 reverted",
                abi.encodeWithSelector(ERC20Paymaster.PaymasterDataModeInvalid.selector)
            )
        );
        submitUserOp(op);
    }

    function fillUserOp(SimpleAccount _sender, uint256 _key, address _to, uint256 _value, bytes memory _data)
        public
        view
        returns (PackedUserOperation memory op)
    {
        op.sender = address(_sender);
        op.nonce = entryPoint.getNonce(address(_sender), 0);
        op.callData = abi.encodeWithSelector(SimpleAccount.execute.selector, _to, _value, _data);
        op.accountGasLimits = bytes32(abi.encodePacked(bytes16(uint128(80000)), bytes16(uint128(50000))));
        op.preVerificationGas = 50000;
        op.gasFees = bytes32(abi.encodePacked(bytes16(uint128(100)), bytes16(uint128(1000000000))));
        op.signature = signUserOp(op, _key);
        return op;
    }

    function signUserOp(PackedUserOperation memory op, uint256 _key) public view returns (bytes memory signature) {
        bytes32 hash = entryPoint.getUserOpHash(op);
        (uint8 v, bytes32 r, bytes32 s) = vm.sign(_key, MessageHashUtils.toEthSignedMessageHash(hash));
        signature = abi.encodePacked(r, s, v);
    }

    function submitUserOp(PackedUserOperation memory op) public {
        PackedUserOperation[] memory ops = new PackedUserOperation[](1);
        ops[0] = op;
        entryPoint.handleOps(ops, beneficiary);
    }
}<|MERGE_RESOLUTION|>--- conflicted
+++ resolved
@@ -50,11 +50,7 @@
         nativeAssetOracle.setPrice(2000_00000000);
         accountFactory = new SimpleAccountFactory(entryPoint);
         paymaster = new ERC20Paymaster(
-<<<<<<< HEAD
-            token, entryPoint, tokenOracle, nativeAssetOracle, 2 * 24 * 60 * 60, paymasterOperator, 120e4, 100e4
-=======
-            token, entryPoint, tokenOracle, nativeAssetOracle, paymasterOperator, 120e4, 100e4, 30000, 50000
->>>>>>> 81c100f0
+            token, entryPoint, tokenOracle, nativeAssetOracle, 2 * 24 * 60 * 60, paymasterOperator, 120e4, 100e4, 30000, 50000
         );
         account = accountFactory.createAccount(user, 0);
         counter = new TestCounter();
@@ -68,11 +64,7 @@
 
     function testDeploy() external {
         ERC20Paymaster testArtifact = new ERC20Paymaster(
-<<<<<<< HEAD
-            token, entryPoint, tokenOracle, nativeAssetOracle, 2 * 24 * 60 * 60, paymasterOperator, 120e4, 100e4
-=======
-            token, entryPoint, tokenOracle, nativeAssetOracle, paymasterOperator, 120e4, 100e4, 30000, 50000
->>>>>>> 81c100f0
+            token, entryPoint, tokenOracle, nativeAssetOracle, 2 * 24 * 60 * 60, paymasterOperator, 120e4, 100e4, 30000, 50000
         );
         assertEq(address(testArtifact.token()), address(token));
         assertEq(address(testArtifact.entryPoint()), address(entryPoint));
