// SPDX-License-Identifier: GPL-3.0
pragma solidity ^0.8.0;

import "src/ERC20Paymaster.sol";
import "./utils/TestERC20.sol";
import "./utils/TestOracle.sol";
import "./utils/TestCounter.sol";
import "./utils/BytesLib.sol";
import "@account-abstraction/contracts/core/EntryPoint.sol";
import "@account-abstraction/contracts/core/EntryPointSimulations.sol";
import "@account-abstraction/contracts/interfaces/PackedUserOperation.sol";
import "@account-abstraction/contracts/samples/SimpleAccountFactory.sol";
import "forge-std/Test.sol";
import "forge-std/console.sol";
import "@openzeppelin/contracts/utils/cryptography/ECDSA.sol";
import "@openzeppelin/contracts/utils/cryptography/MessageHashUtils.sol";

import {SymTest} from "halmos-cheatcodes/SymTest.sol";

using ECDSA for bytes32;

contract ERC20PaymasterSymbolicTest is SymTest, Test {
    EntryPoint entryPoint;
    EntryPointSimulations entryPointSimulations;
    SimpleAccountFactory accountFactory;
    ERC20Paymaster paymaster;
    TestERC20 token;
    TestOracle tokenOracle;
    TestOracle nativeAssetOracle;
    TestCounter counter;

    address payable beneficiary;
    address paymasterOperator;
    address user;
    uint256 userKey;
    address guarantor;
    uint256 guarantorKey;
    SimpleAccount account;

    function setUp() external {
        beneficiary = payable(address(0x976EA74026E726554dB657fA54763abd0C3a0aa9));
        paymasterOperator = address(0x14dC79964da2C08b23698B3D3cc7Ca32193d9955);
        (user, userKey) = (
            address(0x23618e81E3f5cdF7f54C3d65f7FBc0aBf5B21E8f),
            uint256(bytes32(0xdbda1821b80551c9d65939329250298aa3472ba22feea921c0cf5d620ea67b97))
        );
        (guarantor, guarantorKey) = (
            address(0xa0Ee7A142d267C1f36714E4a8F75612F20a79720),
            uint256(bytes32(0x2a871d0798f97d79848a013d4936a73bf4cc922c825d33c1cf7073dff6d409c6))
        );

        entryPoint = new EntryPoint();
        entryPointSimulations = new EntryPointSimulations();
        token = new TestERC20(18);
        tokenOracle = new TestOracle();
        tokenOracle.setPrice(1_00000000);
        nativeAssetOracle = new TestOracle();
        nativeAssetOracle.setPrice(2000_00000000);
        accountFactory = new SimpleAccountFactory(entryPoint);
        paymaster = new ERC20Paymaster(
<<<<<<< HEAD
            token, entryPoint, tokenOracle, nativeAssetOracle, 2 * 24 * 60 * 60, paymasterOperator, 120e4, 100e4
=======
            token, entryPoint, tokenOracle, nativeAssetOracle, paymasterOperator, 120e4, 100e4, 30000, 50000
>>>>>>> 81c100f0
        );
        account = accountFactory.createAccount(user, 0);
        counter = new TestCounter();
        vm.deal(paymasterOperator, 1000e18);
        vm.startPrank(paymasterOperator);
        entryPoint.depositTo{value: 100e18}(address(paymaster));
        paymaster.addStake{value: 100e18}(1);
        vm.stopPrank();
        vm.warp(1680509051);
    }

    function check_updateMarkup_markupNotHigherThanLimit() public {
        uint32 initialPriceMarkup = uint32(svm.createUint(32, "initialPriceMarkup"));
        uint32 priceMarkup = uint32(svm.createUint(32, "priceMarkup"));
        uint32 priceMarkupLimit = uint32(svm.createUint(32, "priceMarkupLimit"));

        ERC20Paymaster testPaymaster = new ERC20Paymaster(
            token,
            entryPoint,
            tokenOracle,
            nativeAssetOracle,
<<<<<<< HEAD
            2 * 24 * 60 * 60,
            paymasterOperator,
            priceMarkupLimit,
            initialPriceMarkup
=======
            paymasterOperator,
            priceMarkupLimit,
            initialPriceMarkup,
            30000,
            50000
>>>>>>> 81c100f0
        );

        assert(testPaymaster.priceMarkup() >= 1e6);
        assert(testPaymaster.priceMarkupLimit() >= 1e6);
        assert(testPaymaster.priceMarkup() == initialPriceMarkup);
        assert(testPaymaster.priceMarkupLimit() == priceMarkupLimit);
        assert(testPaymaster.priceMarkup() <= testPaymaster.priceMarkupLimit());

        vm.prank(paymasterOperator);
        (bool success,) =
            address(testPaymaster).call(abi.encodeWithSelector(ERC20Paymaster.updateMarkup.selector, priceMarkup));
        if (!success) {
            if (priceMarkup >= testPaymaster.PRICE_DENOMINATOR()) {
                assert(priceMarkup > priceMarkupLimit);
            }
        } else {
            assert(priceMarkup <= priceMarkupLimit);
        }
    }
}<|MERGE_RESOLUTION|>--- conflicted
+++ resolved
@@ -58,11 +58,7 @@
         nativeAssetOracle.setPrice(2000_00000000);
         accountFactory = new SimpleAccountFactory(entryPoint);
         paymaster = new ERC20Paymaster(
-<<<<<<< HEAD
-            token, entryPoint, tokenOracle, nativeAssetOracle, 2 * 24 * 60 * 60, paymasterOperator, 120e4, 100e4
-=======
-            token, entryPoint, tokenOracle, nativeAssetOracle, paymasterOperator, 120e4, 100e4, 30000, 50000
->>>>>>> 81c100f0
+            token, entryPoint, tokenOracle, nativeAssetOracle, 2 * 24 * 60 * 60, paymasterOperator, 120e4, 100e4, 30000, 50000
         );
         account = accountFactory.createAccount(user, 0);
         counter = new TestCounter();
@@ -84,18 +80,12 @@
             entryPoint,
             tokenOracle,
             nativeAssetOracle,
-<<<<<<< HEAD
             2 * 24 * 60 * 60,
-            paymasterOperator,
-            priceMarkupLimit,
-            initialPriceMarkup
-=======
             paymasterOperator,
             priceMarkupLimit,
             initialPriceMarkup,
             30000,
             50000
->>>>>>> 81c100f0
         );
 
         assert(testPaymaster.priceMarkup() >= 1e6);
