// SPDX-License-Identifier: MIT
pragma solidity 0.8.23;

import {BasePaymaster} from "@account-abstraction/contracts/core/BasePaymaster.sol";
import {IEntryPoint} from "@account-abstraction/contracts/core/EntryPoint.sol";
import {_packValidationData} from "@account-abstraction/contracts/core/Helpers.sol";
import {UserOperationLib} from "@account-abstraction/contracts/core/UserOperationLib.sol";
import {PackedUserOperation} from "@account-abstraction/contracts/interfaces/PackedUserOperation.sol";
import {IERC20Metadata, IERC20} from "@openzeppelin/contracts/token/ERC20/extensions/IERC20Metadata.sol";
import {SignatureChecker} from "@openzeppelin/contracts/utils/cryptography/SignatureChecker.sol";
import {IOracle} from "./interfaces/IOracle.sol";
import {SafeTransferLib} from "./utils/SafeTransferLib.sol";

using UserOperationLib for PackedUserOperation;

/// @title ERC20Paymaster
/// @author Pimlico (https://github.com/pimlicolabs/erc20-paymaster/blob/main/src/ERC20Paymaster.sol)
/// @author Using Solady (https://github.com/vectorized/solady)
/// @notice An ERC-4337 Paymaster contract which is able to sponsor gas fees in exchange for ERC-20 tokens.
/// The contract refunds excess tokens. It also allows updating price configuration and withdrawing tokens by the contract owner.
/// The contract uses oracles to fetch the latest token prices.
/// The paymaster supports standard and up-rebasing ERC-20 tokens. It does not support down-rebasing and fee-on-transfer tokens.
/// @dev Inherits from BasePaymaster.
/// @custom:security-contact security@pimlico.io
contract ERC20Paymaster is BasePaymaster {
    /*´:°•.°+.*•´.*:˚.°*.˚•´.°:°•.°•.*•´.*:˚.°*.˚•´.°:°•.°+.*•´.*:*/
    /*                       CUSTOM ERRORS                        */
    /*.•°:°.´+˚.*°.˚:*.´•*.+°.•°:´*.´•*.•°.•°:°.´:•˚°.*°.˚:*.´+°.•*/

    /// @dev The paymaster data mode is invalid. The mode should be 0, 1, 2, or 3.
    error PaymasterDataModeInvalid();

    /// @dev The paymaster data length is invalid for the selected mode.
    error PaymasterDataLengthInvalid();

    /// @dev The token amount is higher than the limit set.
    error TokenAmountTooHigh();

    /// @dev The token limit is set to zero in a paymaster mode that uses a limit.
    error TokenLimitZero();

    /// @dev The price markup selected is higher than the price markup limit.
    error PriceMarkupTooHigh();

    /// @dev The price markup selected is lower than break-even.
    error PriceMarkupTooLow();

    /// @dev The oracle price is stale.
    error OraclePriceStale();

    /// @dev The oracle price is less than or equal to zero.
    error OraclePriceNotPositive();

    /// @dev The oracle decimals are not set to 8.
    error OracleDecimalsInvalid();

    /*´:°•.°+.*•´.*:˚.°*.˚•´.°:°•.°•.*•´.*:˚.°*.˚•´.°:°•.°+.*•´.*:*/
    /*                           EVENTS                           */
    /*.•°:°.´+˚.*°.˚:*.´•*.+°.•°:´*.´•*.•°.•°:°.´:•˚°.*°.˚:*.´+°.•*/

    /// @dev Emitted when the price markup is updated.
    event MarkupUpdated(uint32 priceMarkup);

    /// @dev Emitted when a user operation is sponsored by the paymaster.
    event UserOperationSponsored(
        bytes32 indexed userOpHash,
        address indexed user,
        address indexed guarantor,
        uint256 tokenAmountPaid,
        uint256 tokenPrice,
        bool paidByGuarantor
    );

    /*´:°•.°+.*•´.*:˚.°*.˚•´.°:°•.°•.*•´.*:˚.°*.˚•´.°:°•.°+.*•´.*:*/
    /*                  CONSTANTS AND IMMUTABLES                  */
    /*.•°:°.´+˚.*°.˚:*.´•*.+°.•°:´*.´•*.•°.•°:°.´:•˚°.*°.˚:*.´+°.•*/

    /// @dev The precision used for token price calculations.
    uint256 public constant PRICE_DENOMINATOR = 1e6;

    /// @dev The estimated gas cost for refunding tokens after the transaction is completed.
    uint256 public immutable refundPostOpCost;

    /// @dev The estimated gas cost for refunding tokens after the transaction is completed with a guarantor.
    uint256 public immutable refundPostOpCostWithGuarantor;

    /// @dev The ERC20 token used for transaction fee payments.
    IERC20 public immutable token;

    /// @dev The number of decimals used by the ERC20 token.
    uint256 public immutable tokenDecimals;

    /// @dev The oracle contract used to fetch the latest ERC20 to USD token prices.
    IOracle public immutable tokenOracle;

    /// @dev The Oracle contract used to fetch the latest native asset (e.g. ETH) to USD prices.
    IOracle public immutable nativeAssetOracle;

    // @dev The amount of time in seconds after which an oracle result should be considered stale.
    uint32 public immutable stalenessThreshold;

    /// @dev The maximum price markup percentage allowed (1e6 = 100%).
    uint32 public immutable priceMarkupLimit;

    /*´:°•.°+.*•´.*:˚.°*.˚•´.°:°•.°•.*•´.*:˚.°*.˚•´.°:°•.°+.*•´.*:*/
    /*                          STORAGE                           */
    /*.•°:°.´+˚.*°.˚:*.´•*.+°.•°:´*.´•*.•°.•°:°.´:•˚°.*°.˚:*.´+°.•*/

    /// @dev The price markup percentage applied to the token price (1e6 = 100%).
    uint32 public priceMarkup;

    /*´:°•.°+.*•´.*:˚.°*.˚•´.°:°•.°•.*•´.*:˚.°*.˚•´.°:°•.°+.*•´.*:*/
    /*                        CONSTRUCTOR                         */
    /*.•°:°.´+˚.*°.˚:*.´•*.+°.•°:´*.´•*.•°.•°:°.´:•˚°.*°.˚:*.´+°.•*/

    /// @notice Initializes the ERC20Paymaster contract with the given parameters.
    /// @param _token The ERC20 token used for transaction fee payments.
    /// @param _entryPoint The ERC-4337 EntryPoint contract.
    /// @param _tokenOracle The oracle contract used to fetch the latest token prices.
    /// @param _nativeAssetOracle The oracle contract used to fetch the latest native asset (ETH, Matic, Avax, etc.) prices.
    /// @param _owner The address that will be set as the owner of the contract.
    /// @param _priceMarkupLimit The maximum price markup percentage allowed (1e6 = 100%).
    /// @param _priceMarkup The initial price markup percentage applied to the token price (1e6 = 100%).
    /// @param _refundPostOpCost The estimated gas cost for refunding tokens after the transaction is completed.
    /// @param _refundPostOpCostWithGuarantor The estimated gas cost for refunding tokens after the transaction is completed with a guarantor.
    constructor(
        IERC20Metadata _token,
        IEntryPoint _entryPoint,
        IOracle _tokenOracle,
        IOracle _nativeAssetOracle,
        uint32 _stalenessThreshold,
        address _owner,
        uint32 _priceMarkupLimit,
        uint32 _priceMarkup,
        uint256 _refundPostOpCost,
        uint256 _refundPostOpCostWithGuarantor
    ) BasePaymaster(_entryPoint) {
        token = _token;
        tokenOracle = _tokenOracle; // oracle for token -> usd
        nativeAssetOracle = _nativeAssetOracle; // oracle for native asset(eth/matic/avax..) -> usd
        stalenessThreshold = _stalenessThreshold;
        priceMarkupLimit = _priceMarkupLimit;
        priceMarkup = _priceMarkup;
        refundPostOpCost = _refundPostOpCost;
        refundPostOpCostWithGuarantor = _refundPostOpCostWithGuarantor;
        transferOwnership(_owner);
        tokenDecimals = 10 ** _token.decimals();
        if (_priceMarkup < 1e6) {
            revert PriceMarkupTooLow();
        }
        if (_priceMarkup > _priceMarkupLimit) {
            revert PriceMarkupTooHigh();
        }
        if (_tokenOracle.decimals() != 8 || _nativeAssetOracle.decimals() != 8) {
            revert OracleDecimalsInvalid();
        }
    }

    /*´:°•.°+.*•´.*:˚.°*.˚•´.°:°•.°•.*•´.*:˚.°*.˚•´.°:°•.°+.*•´.*:*/
    /*                ERC-4337 PAYMASTER FUNCTIONS                */
    /*.•°:°.´+˚.*°.˚:*.´•*.+°.•°:´*.´•*.•°.•°:°.´:•˚°.*°.˚:*.´+°.•*/

    /// @notice Validates the paymaster data, calculates the required token amount, and transfers the tokens.
    /// @dev The paymaster supports one of four modes:
    /// 0. user pays, no limit
    ///     empty bytes (or any bytes with the first byte = 0x00)
    /// 1. user pays, with a limit
    ///     hex"01" + token spend limit (32 bytes)
    /// 2. user pays with a guarantor, no limit
    ///     hex"02" + guarantor address (20 bytes) + validUntil (6 bytes) + validAfter (6 bytes) + guarantor signature (dynamic bytes)
    /// 3. user pays with a guarantor, with a limit
    ///     hex"03" + token spend limit (32 bytes) + guarantor address (20 bytes) + validUntil (6 bytes) + validAfter (6 bytes) + guarantor signature (dynamic bytes)
    /// Note: modes 2 and 3 are not compatible with the default storage access rules of ERC-4337 and require a whitelist for the guarantors.
    /// @param userOp The user operation.
    /// @param userOpHash The hash of the user operation.
    /// @param maxCost The maximum cost in native tokens of this user operation.
    /// @return context The context containing the token amount and user sender address (if applicable).
    /// @return validationResult A uint256 value indicating the result of the validation (always 0 in this implementation).
    function _validatePaymasterUserOp(PackedUserOperation calldata userOp, bytes32 userOpHash, uint256 maxCost)
        internal
        override
        returns (bytes memory context, uint256 validationResult)
    {
        (uint8 mode, bytes calldata paymasterConfig) = _parsePaymasterAndData(userOp.paymasterAndData);

        // valid modes are 0, 1, 2, 3
        if (mode >= 4) {
            revert PaymasterDataModeInvalid();
        }

        uint192 tokenPrice = getPrice();
        uint256 tokenAmount;
        {
            uint256 maxFeePerGas = UserOperationLib.unpackMaxFeePerGas(userOp);
            if (mode == 0 || mode == 1) {
                tokenAmount = (maxCost + (refundPostOpCost) * maxFeePerGas) * priceMarkup * tokenPrice
                    / (1e18 * PRICE_DENOMINATOR);
            } else {
                tokenAmount = (maxCost + (refundPostOpCostWithGuarantor) * maxFeePerGas) * priceMarkup * tokenPrice
                    / (1e18 * PRICE_DENOMINATOR);
            }
        }

        if (mode == 0) {
            SafeTransferLib.safeTransferFrom(address(token), userOp.sender, address(this), tokenAmount);
            context = abi.encodePacked(tokenAmount, tokenPrice, userOp.sender, userOpHash);
            validationResult = 0;
<<<<<<< HEAD
        } else if (mode == 1) {
=======
        } else if (mode == uint8(1)) {
            if (paymasterConfig.length != 32) {
                revert PaymasterDataLengthInvalid();
            }
>>>>>>> a142f38d
            if (uint256(bytes32(paymasterConfig[0:32])) == 0) {
                revert TokenLimitZero();
            }
            if (tokenAmount > uint256(bytes32(paymasterConfig[0:32]))) {
                revert TokenAmountTooHigh();
            }
            SafeTransferLib.safeTransferFrom(address(token), userOp.sender, address(this), tokenAmount);
            context = abi.encodePacked(tokenAmount, tokenPrice, userOp.sender, userOpHash);
            validationResult = 0;
<<<<<<< HEAD
        } else if (mode == 2) {
=======
        } else if (mode == uint8(2)) {
            if (paymasterConfig.length < 32) {
                revert PaymasterDataLengthInvalid();
            }

>>>>>>> a142f38d
            address guarantor = address(bytes20(paymasterConfig[0:20]));

            bool signatureValid = SignatureChecker.isValidSignatureNow(
                guarantor,
                getHash(userOp, uint48(bytes6(paymasterConfig[20:26])), uint48(bytes6(paymasterConfig[26:32])), 0),
                paymasterConfig[32:]
            );

            SafeTransferLib.safeTransferFrom(address(token), guarantor, address(this), tokenAmount);
            context = abi.encodePacked(tokenAmount, tokenPrice, userOp.sender, userOpHash, guarantor);
            validationResult = _packValidationData(
                !signatureValid, uint48(bytes6(paymasterConfig[20:26])), uint48(bytes6(paymasterConfig[26:32]))
            );
        } else {
            if (paymasterConfig.length < 64) {
                revert PaymasterDataLengthInvalid();
            }

            address guarantor = address(bytes20(paymasterConfig[32:52]));

            if (uint256(bytes32(paymasterConfig[0:32])) == 0) {
                revert TokenLimitZero();
            }
            if (tokenAmount > uint256(bytes32(paymasterConfig[0:32]))) {
                revert TokenAmountTooHigh();
            }

            bool signatureValid = SignatureChecker.isValidSignatureNow(
                guarantor,
                getHash(
                    userOp,
                    uint48(bytes6(paymasterConfig[52:58])),
                    uint48(bytes6(paymasterConfig[58:64])),
                    uint256(bytes32(paymasterConfig[0:32]))
                ),
                paymasterConfig[64:]
            );

            SafeTransferLib.safeTransferFrom(address(token), guarantor, address(this), tokenAmount);
            context = abi.encodePacked(tokenAmount, tokenPrice, userOp.sender, userOpHash, guarantor);
            validationResult = _packValidationData(
                !signatureValid, uint48(bytes6(paymasterConfig[52:58])), uint48(bytes6(paymasterConfig[58:64]))
            );
        }
    }

    /// @notice Performs post-operation tasks, such as refunding excess tokens and attempting to pay back the guarantor if there is one.
    /// @dev This function is called after a user operation has been executed or reverted.
    /// @param context The context containing the token amount and user sender address.
    /// @param actualGasCost The actual gas cost of the transaction.
    function _postOp(PostOpMode, bytes calldata context, uint256 actualGasCost, uint256 actualUserOpFeePerGas)
        internal
        override
    {
        uint256 prefundTokenAmount = uint256(bytes32(context[0:32]));
        uint192 tokenPrice = uint192(bytes24(context[32:56]));
        address sender = address(bytes20(context[56:76]));
        bytes32 userOpHash = bytes32(context[76:108]);

        if (context.length == 128) {
            // A guarantor is used
            uint256 actualTokenNeeded = (actualGasCost + refundPostOpCostWithGuarantor * actualUserOpFeePerGas)
                * priceMarkup * tokenPrice / (1e18 * PRICE_DENOMINATOR);
            address guarantor = address(bytes20(context[108:128]));

            bool success = SafeTransferLib.trySafeTransferFrom(address(token), sender, address(this), actualTokenNeeded);
            if (success) {
                // If the token transfer is successful, transfer the held tokens back to the guarantor
                SafeTransferLib.safeTransfer(address(token), guarantor, prefundTokenAmount);
                emit UserOperationSponsored(userOpHash, sender, guarantor, actualTokenNeeded, tokenPrice, false);
            } else {
                // If the token transfer fails, the guarantor is deemed responsible for the token payment
                SafeTransferLib.safeTransfer(address(token), guarantor, prefundTokenAmount - actualTokenNeeded);
                emit UserOperationSponsored(userOpHash, sender, guarantor, actualTokenNeeded, tokenPrice, true);
            }
        } else {
            uint256 actualTokenNeeded = (actualGasCost + refundPostOpCost * actualUserOpFeePerGas) * priceMarkup
                * tokenPrice / (1e18 * PRICE_DENOMINATOR);

            SafeTransferLib.safeTransfer(address(token), sender, prefundTokenAmount - actualTokenNeeded);
            emit UserOperationSponsored(userOpHash, sender, address(0), actualTokenNeeded, tokenPrice, false);
        }
    }

    /*´:°•.°+.*•´.*:˚.°*.˚•´.°:°•.°•.*•´.*:˚.°*.˚•´.°:°•.°+.*•´.*:*/
    /*                      ADMIN FUNCTIONS                       */
    /*.•°:°.´+˚.*°.˚:*.´•*.+°.•°:´*.´•*.•°.•°:°.´:•˚°.*°.˚:*.´+°.•*/

    /// @notice Updates the price markup.
    /// @param _priceMarkup The new price markup percentage (1e6 = 100%).
    function updateMarkup(uint32 _priceMarkup) external onlyOwner {
        if (_priceMarkup < 1e6) {
            revert PriceMarkupTooLow();
        }
        if (_priceMarkup > priceMarkupLimit) {
            revert PriceMarkupTooHigh();
        }
        priceMarkup = _priceMarkup;
        emit MarkupUpdated(_priceMarkup);
    }

    /// @notice Allows the contract owner to withdraw a specified amount of tokens from the contract.
    /// @param to The address to transfer the tokens to.
    /// @param amount The amount of tokens to transfer.
    function withdrawToken(address to, uint256 amount) external onlyOwner {
        SafeTransferLib.safeTransfer(address(token), to, amount);
    }

    /*´:°•.°+.*•´.*:˚.°*.˚•´.°:°•.°•.*•´.*:˚.°*.˚•´.°:°•.°+.*•´.*:*/
    /*                      PUBLIC HELPERS                        */
    /*.•°:°.´+˚.*°.˚:*.´•*.+°.•°:´*.´•*.•°.•°:°.´:•˚°.*°.˚:*.´+°.•*/

    /// @notice Fetches the latest token price.
    /// @return price The latest token price fetched from the oracles.
    function getPrice() public view returns (uint192) {
        uint192 tokenPrice = _fetchPrice(tokenOracle);
        uint192 nativeAssetPrice = _fetchPrice(nativeAssetOracle);
        uint192 price = nativeAssetPrice * uint192(tokenDecimals) / tokenPrice;

        return price;
    }

    /// @notice Hashes the user operation data.
    /// @param userOp The user operation data.
    /// @param validUntil The timestamp until which the user operation is valid.
    /// @param validAfter The timestamp after which the user operation is valid.
    /// @param tokenLimit The maximum amount of tokens allowed for the user operation. 0 if no limit.
    function getHash(PackedUserOperation calldata userOp, uint48 validUntil, uint48 validAfter, uint256 tokenLimit)
        public
        view
        returns (bytes32)
    {
        address sender = userOp.getSender();
        return keccak256(
            abi.encode(
                sender,
                userOp.nonce,
                keccak256(userOp.initCode),
                keccak256(userOp.callData),
                userOp.accountGasLimits,
                uint256(bytes32(userOp.paymasterAndData[PAYMASTER_VALIDATION_GAS_OFFSET:PAYMASTER_DATA_OFFSET])),
                userOp.preVerificationGas,
                userOp.gasFees,
                block.chainid,
                address(this),
                validUntil,
                validAfter,
                tokenLimit
            )
        );
    }

    /*´:°•.°+.*•´.*:˚.°*.˚•´.°:°•.°•.*•´.*:˚.°*.˚•´.°:°•.°+.*•´.*:*/
    /*                      INTERNAL HELPERS                      */
    /*.•°:°.´+˚.*°.˚:*.´•*.+°.•°:´*.´•*.•°.•°:°.´:•˚°.*°.˚:*.´+°.•*/

    /// @notice Parses the paymasterAndData field of the user operation and returns the paymaster mode and data.
    /// @param _paymasterAndData The paymasterAndData field of the user operation.
    /// @return mode The paymaster mode.
    /// @return paymasterConfig The paymaster configuration data.
    function _parsePaymasterAndData(bytes calldata _paymasterAndData) internal pure returns (uint8, bytes calldata) {
        if (_paymasterAndData.length < 53) {
            return (0, msg.data[0:0]);
        }
        return (uint8(_paymasterAndData[52]), _paymasterAndData[53:]);
    }

    /// @notice Fetches the latest price from the given oracle.
    /// @dev This function is used to get the latest price from the tokenOracle or nativeAssetOracle.
    /// @param _oracle The oracle contract to fetch the price from.
    /// @return price The latest price fetched from the oracle.
    function _fetchPrice(IOracle _oracle) internal view returns (uint192 price) {
        (, int256 answer,, uint256 updatedAt,) = _oracle.latestRoundData();
        if (answer <= 0) {
            revert OraclePriceNotPositive();
        }
        if (updatedAt < block.timestamp - stalenessThreshold) {
            revert OraclePriceStale();
        }
        price = uint192(int192(answer));
    }
}<|MERGE_RESOLUTION|>--- conflicted
+++ resolved
@@ -205,14 +205,10 @@
             SafeTransferLib.safeTransferFrom(address(token), userOp.sender, address(this), tokenAmount);
             context = abi.encodePacked(tokenAmount, tokenPrice, userOp.sender, userOpHash);
             validationResult = 0;
-<<<<<<< HEAD
         } else if (mode == 1) {
-=======
-        } else if (mode == uint8(1)) {
             if (paymasterConfig.length != 32) {
                 revert PaymasterDataLengthInvalid();
             }
->>>>>>> a142f38d
             if (uint256(bytes32(paymasterConfig[0:32])) == 0) {
                 revert TokenLimitZero();
             }
@@ -222,15 +218,11 @@
             SafeTransferLib.safeTransferFrom(address(token), userOp.sender, address(this), tokenAmount);
             context = abi.encodePacked(tokenAmount, tokenPrice, userOp.sender, userOpHash);
             validationResult = 0;
-<<<<<<< HEAD
         } else if (mode == 2) {
-=======
-        } else if (mode == uint8(2)) {
             if (paymasterConfig.length < 32) {
                 revert PaymasterDataLengthInvalid();
             }
 
->>>>>>> a142f38d
             address guarantor = address(bytes20(paymasterConfig[0:20]));
 
             bool signatureValid = SignatureChecker.isValidSignatureNow(
